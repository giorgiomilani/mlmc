import argparse
from pathlib import Path
import matplotlib.pyplot as plt
import numpy as np
import pandas as pd

from mlmc.utils.plot import set_plot_style, NATURE, STYLES, LINEWIDTH_SIZE

DATA_DIR = Path("../data/asian_option")
PLOT_DIR = Path("../plots/asian_option")
PLOT_DIR.mkdir(exist_ok=True, parents=True)


def main(nsamp: int, nseeds: int = 1, style: str = NATURE, usetex: bool = False) -> None:

    for nseed in range(nseeds):
        df = pd.read_csv(
            DATA_DIR / f"h_variation_nsamp={nsamp}_seed={nseed}.csv"
        )
        if nseed == 0:
            bias = df["bias"]
            var = df["variance_coarse"]
        else:
            bias += df["bias"]
            var += df["variance_coarse"]

    bias /= nseeds
    bias_trend_one = bias.iloc[0] * df["h"] / df["h"].iloc[0]

    var /= nseeds
    var_trend = var.iloc[-1] * np.ones_like(df["h"])

    set_plot_style(style, usetex)
    fig, (ax_bias, ax_var) = plt.subplots(
        2, 1, figsize=(LINEWIDTH_SIZE[0], 4), layout="constrained", sharex=True
    )
    ax_bias.loglog(
        df["h"],
<<<<<<< HEAD
        bias_trend_one,
        label="$\mathcal{O}(h)$",
=======
        bias_trend,
        label=r"$\mathcal{O}(h^{1/2})$",
>>>>>>> a6a503a0
        linestyle="--",
        color="black",
    )
    ax_bias.loglog(df["h"], bias, label=r"$\mathrm{E}[Y_h - Y_{h/2}]$", marker="o")
    ax_bias.set_xlim(df["h"].min(), df["h"].max())
    ax_bias.legend(loc="best")

    ax_var.loglog(
        df["h"],
        var_trend,
        label=r"$\mathcal{O}(1)$",
        linestyle="--",
        color="black",
    )
    ax_var.loglog(df["h"], var, label=r"$\mathrm{V}[Y_h]$", marker="o")
    ax_var.set_xlim(df["h"].min(), df["h"].max())
    ax_var.set_xlabel("time step size $h$")
    ax_var.legend(loc="best")

    fn = f"h_variation-nsamp={nsamp}_nseeds={nseeds}.pdf"
    fig.savefig(PLOT_DIR / fn)
    print(f"Plot saved to {PLOT_DIR / fn}")


if __name__ == "__main__":
    parser = argparse.ArgumentParser(
        description="Script to analyze the variation of the time step."
    )
    parser.add_argument("--nsamp", type=int, default=10000, help="Number of samples")
    parser.add_argument("--nseeds", type=int, default=10, help="Number of seeds")
    parser.add_argument(
        "--style", type=str, default=NATURE, choices=STYLES, help="Plot style"
    )
    parser.add_argument(
        "--usetex", action="store_true", help="Use LaTeX for text rendering"
    )
    args = parser.parse_args()

    main(args.nsamp, args.nseeds, args.style, args.usetex)
    <|MERGE_RESOLUTION|>--- conflicted
+++ resolved
@@ -36,13 +36,8 @@
     )
     ax_bias.loglog(
         df["h"],
-<<<<<<< HEAD
         bias_trend_one,
         label="$\mathcal{O}(h)$",
-=======
-        bias_trend,
-        label=r"$\mathcal{O}(h^{1/2})$",
->>>>>>> a6a503a0
         linestyle="--",
         color="black",
     )
